<<<<<<< HEAD
# Dependencies
node_modules/
.pnp
.pnp.js

# Testing
coverage/

# Next.js
.next/
out/
build/

# Environment
.env
.env.local
.env.*.local

# IDE
.vscode/
.idea/
*.swp
*.swo
*~

# OS
.DS_Store
Thumbs.db

# Logs
logs/
=======
# ─── Logs ───────────────────────────────────────────────────────────
logs
>>>>>>> 7d8ceebe
*.log
npm-debug.log*
yarn-debug.log*
yarn-error.log*
<<<<<<< HEAD

# Build outputs
dist/
.turbo/
=======
pnpm-debug.log*
lerna-debug.log*

# ─── Dependencies ───────────────────────────────────────────────────
node_modules

# ─── Build Output ───────────────────────────────────────────────────
dist
dist-ssr
.build
.svelte-kit
.next
.cache

# ─── Local Environment ──────────────────────────────────────────────
.env
.env.*
.env.save
.env.save.*

.local
.tmp

# ─── Prisma ─────────────────────────────────────────────────────────
/prisma/migrations/
/prisma/dev.db
/generated/prisma
prisma/generated/
*.db

# ─── Runtime / Server Files ─────────────────────────────────────────
start
node
cloudflared.deb

# ─── Data (do not commit local cache) ───────────────────────────────
data/
database.json
*.sqlite
*.db

# ─── Editor directories and files ───────────────────────────────────
.vscode/*
!.vscode/extensions.json
.idea
.DS_Store
*.suo
*.ntvs*
*.njsproj
*.sln
*.sw?

# ─── System Files ───────────────────────────────────────────────────
.config/
>>>>>>> 7d8ceebe
<|MERGE_RESOLUTION|>--- conflicted
+++ resolved
@@ -1,51 +1,9 @@
-<<<<<<< HEAD
-# Dependencies
-node_modules/
-.pnp
-.pnp.js
-
-# Testing
-coverage/
-
-# Next.js
-.next/
-out/
-build/
-
-# Environment
-.env
-.env.local
-.env.*.local
-
-# IDE
-.vscode/
-.idea/
-*.swp
-*.swo
-*~
-
-# OS
-.DS_Store
-Thumbs.db
-
-# Logs
-logs/
-=======
 # ─── Logs ───────────────────────────────────────────────────────────
 logs
->>>>>>> 7d8ceebe
 *.log
 npm-debug.log*
 yarn-debug.log*
 yarn-error.log*
-<<<<<<< HEAD
-
-# Build outputs
-dist/
-.turbo/
-=======
-pnpm-debug.log*
-lerna-debug.log*
 
 # ─── Dependencies ───────────────────────────────────────────────────
 node_modules
@@ -57,17 +15,22 @@
 .svelte-kit
 .next
 .cache
+out
+build
+.turbo/
 
 # ─── Local Environment ──────────────────────────────────────────────
 .env
 .env.*
+.env.local
+.env.*.local
 .env.save
 .env.save.*
 
 .local
 .tmp
 
-# ─── Prisma ─────────────────────────────────────────────────────────
+# ─── Prisma (legacy — kept only to ignore old folders) ──────────────
 /prisma/migrations/
 /prisma/dev.db
 /generated/prisma
@@ -79,7 +42,7 @@
 node
 cloudflared.deb
 
-# ─── Data (do not commit local cache) ───────────────────────────────
+# ─── Data (local-only caches, not Postgres) ─────────────────────────
 data/
 database.json
 *.sqlite
@@ -95,7 +58,10 @@
 *.njsproj
 *.sln
 *.sw?
+*.swp
+*.swo
+*~
 
 # ─── System Files ───────────────────────────────────────────────────
 .config/
->>>>>>> 7d8ceebe
+Thumbs.db