--- conflicted
+++ resolved
@@ -1,18 +1,3 @@
-<<<<<<< HEAD
-"use client";
-
-import { useState, useEffect } from "react";
-import { useRouter, useSearchParams } from "next/navigation";
-import { Card, CardContent, CardHeader, CardTitle } from "@/components/ui/card";
-import { Button } from "@/components/ui/button";
-import { Input } from "@/components/ui/input";
-import { Textarea } from "@/components/ui/textarea";
-import { Badge } from "@/components/ui/badge";
-import { Checkbox } from "@/components/ui/checkbox";
-import { Slider } from "@/components/ui/slider";
-import { Separator } from "@/components/ui/separator";
-import { Alert, AlertDescription } from "@/components/ui/alert";
-=======
 'use client';
 
 import { useState, useEffect, Suspense } from 'react';
@@ -26,7 +11,6 @@
 import { Slider } from '@/components/ui/slider';
 import { Separator } from '@/components/ui/separator';
 import { Alert, AlertDescription } from '@/components/ui/alert';
->>>>>>> 2d2d32e9
 import {
   Search,
   PlusCircle,
@@ -38,9 +22,9 @@
   X,
   ArrowLeft,
   Loader2,
-} from "lucide-react";
-import { useAuth } from "@/contexts/AuthContext";
-import { toast } from "@/components/ui/use-toast";
+} from 'lucide-react';
+import { useAuth } from '@/contexts/AuthContext';
+import { toast } from '@/components/ui/use-toast';
 
 interface Movie {
   id: string;
@@ -73,16 +57,16 @@
   const router = useRouter();
   const searchParams = useSearchParams();
   const { user } = useAuth();
-
-  const [searchTerm, setSearchTerm] = useState("");
+  
+  const [searchTerm, setSearchTerm] = useState('');
   const [searchResults, setSearchResults] = useState<Movie[]>([]);
   const [isSearching, setIsSearching] = useState(false);
   const [selectedMovie, setSelectedMovie] = useState<Movie | null>(null);
   const [desireRating, setDesireRating] = useState([7]);
   const [selectedFriends, setSelectedFriends] = useState<string[]>([]);
-  const [comment, setComment] = useState("");
+  const [comment, setComment] = useState('');
   const [isFromHome, setIsFromHome] = useState(false);
-
+  
   const [friends, setFriends] = useState<Friend[]>([]);
   const [suggestions, setSuggestions] = useState<Suggestion[]>([]);
   const [suggestionRatings, setSuggestionRatings] = useState<
@@ -96,32 +80,26 @@
       try {
         // Removed manual token header as we use cookies now
         const [friendsRes, suggestionsRes] = await Promise.all([
-<<<<<<< HEAD
-          fetch("/api/friends", { headers }),
-          fetch("/api/suggestions", { headers }),
-=======
           fetch("/api/friends"),
           fetch("/api/suggestions")
->>>>>>> 2d2d32e9
         ]);
 
         const friendsData = await friendsRes.json();
         const suggestionsData = await suggestionsRes.json();
 
         if (friendsData.success) {
-          setFriends(
-            friendsData.data.friends.map((f: any) => ({
-              id: f.userId,
-              name: f.name,
-              username: f.username,
-              avatar: f.avatar,
-            })) || [],
-          );
+           setFriends(friendsData.data.friends.map((f: any) => ({
+             id: f.userId,
+             name: f.name,
+             username: f.username,
+             avatar: f.avatar
+           })) || []);
         }
 
         if (suggestionsData.success) {
-          setSuggestions(suggestionsData.suggestions);
+           setSuggestions(suggestionsData.suggestions);
         }
+
       } catch (error) {
         console.error("Failed to fetch data", error);
       } finally {
@@ -134,20 +112,6 @@
 
   // Check for pre-filled movie data from URL params
   useEffect(() => {
-<<<<<<< HEAD
-    const movieTitle = searchParams.get("title");
-    const movieYear = searchParams.get("year");
-    const movieGenres = searchParams.get("genres");
-    const movieDescription = searchParams.get("description");
-    const fromHome = searchParams.get("isFromHome");
-    // If we have ID, we should rely on that, but params might be just text.
-    // If passing from home, ideally pass ID.
-
-    // We treat it as a "search result" that is selected
-    if (movieTitle && fromHome) {
-      const prefilledMovie: Movie = {
-        id: `temp_${Date.now()}`, // Placeholder if we don't have real ID
-=======
     const movieTitle = searchParams.get('title');
     const movieYear = searchParams.get('year');
     const movieGenres = searchParams.get('genres');
@@ -157,18 +121,17 @@
     if (movieTitle && fromHome) {
        const prefilledMovie: Movie = {
         id: `temp_${Date.now()}`,
->>>>>>> 2d2d32e9
         title: movieTitle,
         year: movieYear ? parseInt(movieYear) : new Date().getFullYear(),
         genres: movieGenres ? JSON.parse(movieGenres) : [],
-        description: movieDescription || "",
+        description: movieDescription || '',
       };
 
       setSelectedMovie(prefilledMovie);
       setIsFromHome(true);
 
       toast({
-        title: "Movie pre-selected! 🎬",
+        title: 'Movie pre-selected! 🎬',
         description: `"${movieTitle}" is ready to suggest. Add your rating and select friends below.`,
       });
     }
@@ -184,32 +147,20 @@
 
       setIsSearching(true);
       try {
-<<<<<<< HEAD
-        const token = localStorage.getItem("movienight_token");
-        const res = await fetch(
-          `/api/movies?q=${encodeURIComponent(searchTerm)}`,
-          {
-            headers: { Authorization: token ? `Bearer ${token}` : "" },
-          },
-        );
-=======
         // Removed manual token header
         const res = await fetch(`/api/movies?q=${encodeURIComponent(searchTerm)}`);
->>>>>>> 2d2d32e9
         const data = await res.json();
         if (data.success) {
-          setSearchResults(
-            data.data.map((m: any) => ({
-              id: m.id || `tmdb_${m.tmdbId}`,
-              title: m.title,
-              year: m.year,
-              genres: m.genres,
-              poster: m.poster,
-              description: m.description,
-              rating: m.imdbRating,
-              tmdbId: m.tmdbId,
-            })),
-          );
+          setSearchResults(data.data.map((m: any) => ({
+            id: m.id || `tmdb_${m.tmdbId}`,
+            title: m.title,
+            year: m.year,
+            genres: m.genres,
+            poster: m.poster,
+            description: m.description,
+            rating: m.imdbRating,
+            tmdbId: m.tmdbId
+          })));
         }
       } catch (error) {
         console.error("Search failed", error);
@@ -221,11 +172,12 @@
     return () => clearTimeout(delayDebounceFn);
   }, [searchTerm]);
 
+
   const handleFriendToggle = (friendId: string) => {
     setSelectedFriends((prev) =>
       prev.includes(friendId)
         ? prev.filter((id) => id !== friendId)
-        : [...prev, friendId],
+        : [...prev, friendId]
     );
   };
 
@@ -237,51 +189,47 @@
         method: "POST",
         headers: {
           "Content-Type": "application/json",
-<<<<<<< HEAD
-          Authorization: token ? `Bearer ${token}` : "",
-=======
->>>>>>> 2d2d32e9
         },
         body: JSON.stringify({
           movieId: selectedMovie.id,
           friendIds: selectedFriends,
           comment: comment,
-          desireRating: desireRating[0],
-        }),
+          desireRating: desireRating[0]
+        })
       });
 
       if (res.ok) {
-        const friendNames = selectedFriends
-          .map((id) => friends.find((f) => f.id === id)?.name)
-          .filter(Boolean)
-          .join(", ");
-
-        toast({
-          title: "Movie suggested! 🎬",
-          description: `"${selectedMovie.title}" has been suggested to ${friendNames}`,
-        });
-
-        // Reset form
-        setSelectedMovie(null);
-        setDesireRating([7]);
-        setSelectedFriends([]);
-        setComment("");
-        setSearchTerm("");
+          const friendNames = selectedFriends
+            .map((id) => friends.find((f) => f.id === id)?.name)
+            .filter(Boolean)
+            .join(', ');
+
+          toast({
+            title: 'Movie suggested! 🎬',
+            description: `"${selectedMovie.title}" has been suggested to ${friendNames}`,
+          });
+
+          // Reset form
+          setSelectedMovie(null);
+          setDesireRating([7]);
+          setSelectedFriends([]);
+          setComment('');
+          setSearchTerm('');
       } else {
         toast({
-          title: "Error",
-          description: "Failed to send suggestion. Try again.",
-          variant: "error",
+            title: "Error",
+            description: "Failed to send suggestion. Try again.",
+            variant: "error"
         });
       }
     } catch (error) {
-      console.error("Suggest error", error);
+        console.error("Suggest error", error);
     }
   };
 
   const handleAcceptSuggestion = async (
     suggestionId: string,
-    movieTitle: string,
+    movieTitle: string
   ) => {
     const rating = suggestionRatings[suggestionId] || 5;
 
@@ -290,58 +238,36 @@
         method: "PATCH",
         headers: {
           "Content-Type": "application/json",
-<<<<<<< HEAD
-          Authorization: token ? `Bearer ${token}` : "",
-=======
->>>>>>> 2d2d32e9
         },
         body: JSON.stringify({
-          action: "accept",
-          rating: rating,
-        }),
+            action: 'accept',
+            rating: rating
+        })
       });
 
       if (res.ok) {
-        toast({
-          title: "Suggestion accepted! ✅",
-          description: `You rated "${movieTitle}" a ${rating}/10. Added to your watchlist!`,
-        });
-
-        setSuggestions((prev) => prev.filter((s) => s.id !== suggestionId));
+          toast({
+            title: 'Suggestion accepted! ✅',
+            description: `You rated "${movieTitle}" a ${rating}/10. Added to your watchlist!`,
+          });
+
+          setSuggestions((prev) => prev.filter((s) => s.id !== suggestionId));
       }
     } catch (error) {
-      console.error(error);
-      toast({
-        title: "Error",
-        description: "Failed to accept suggestion.",
-        variant: "error",
-      });
+        console.error(error);
+        toast({
+            title: "Error",
+            description: "Failed to accept suggestion.",
+            variant: "error"
+        });
     }
   };
 
   const handleIgnoreSuggestion = async (
     suggestionId: string,
-    movieTitle: string,
+    movieTitle: string
   ) => {
     try {
-<<<<<<< HEAD
-      const token = localStorage.getItem("movienight_token");
-      const res = await fetch(`/api/suggestions/${suggestionId}`, {
-        method: "PATCH",
-        headers: {
-          "Content-Type": "application/json",
-          Authorization: token ? `Bearer ${token}` : "",
-        },
-        body: JSON.stringify({
-          action: "reject",
-        }),
-      });
-
-      if (res.ok) {
-        toast({
-          title: "Suggestion ignored",
-          description: `"${movieTitle}" has been removed from your suggestions.`,
-=======
         const res = await fetch(`/api/suggestions/${suggestionId}`, {
           method: "PATCH",
           headers: {
@@ -350,14 +276,19 @@
           body: JSON.stringify({
               action: 'reject'
           })
->>>>>>> 2d2d32e9
         });
-
-        setSuggestions((prev) => prev.filter((s) => s.id !== suggestionId));
+  
+        if (res.ok) {
+            toast({
+              title: 'Suggestion ignored',
+              description: `"${movieTitle}" has been removed from your suggestions.`,
+            });
+        
+            setSuggestions((prev) => prev.filter((s) => s.id !== suggestionId));
+        }
+      } catch (error) {
+          console.error(error);
       }
-    } catch (error) {
-      console.error(error);
-    }
   };
 
   const handleRatingChange = (suggestionId: string, rating: number[]) => {
@@ -368,21 +299,17 @@
     const date = new Date(dateString);
     const now = new Date();
     const diffInHours = Math.floor(
-      (now.getTime() - date.getTime()) / (1000 * 60 * 60),
+      (now.getTime() - date.getTime()) / (1000 * 60 * 60)
     );
 
-    if (diffInHours < 1) return "Just now";
+    if (diffInHours < 1) return 'Just now';
     if (diffInHours < 24) return `${diffInHours}h ago`;
     const diffInDays = Math.floor(diffInHours / 24);
     return `${diffInDays}d ago`;
   };
 
   if (loadingInitial) {
-    return (
-      <div className="flex justify-center items-center h-96">
-        <Loader2 className="h-8 w-8 animate-spin" />
-      </div>
-    );
+      return <div className="flex justify-center items-center h-96"><Loader2 className="h-8 w-8 animate-spin" /></div>;
   }
 
   return (
@@ -390,10 +317,10 @@
       {/* Header */}
       <div className="space-y-4">
         <div className="flex items-center gap-2">
-          <PlusCircle className="h-5 w-5 sm:h-6 sm:w-6 text-primary" />
-          <h1 className="text-2xl sm:text-3xl font-bold">Suggest a Movie</h1>
+          <PlusCircle className="h-6 w-6 text-primary" />
+          <h1 className="text-3xl font-bold">Suggest a Movie</h1>
         </div>
-        <p className="text-sm sm:text-base text-muted-foreground">
+        <p className="text-muted-foreground">
           Find movies to suggest to your friends and respond to their
           suggestions
         </p>
@@ -403,7 +330,7 @@
       {isFromHome && selectedMovie && (
         <Alert className="border-primary/50 bg-primary/10">
           <Star className="h-4 w-4" />
-          <AlertDescription className="flex flex-col sm:flex-row sm:items-center sm:justify-between gap-3">
+          <AlertDescription className="flex items-center justify-between">
             <span>
               <strong>{selectedMovie.title}</strong> was pre-selected from
               upcoming releases. Add your rating and select friends below to
@@ -412,8 +339,8 @@
             <Button
               variant="ghost"
               size="sm"
-              onClick={() => router.push("/")}
-              className="sm:ml-4 w-full sm:w-auto"
+              onClick={() => router.push('/')}
+              className="ml-4"
             >
               <ArrowLeft className="h-4 w-4 mr-1" />
               Back to Home
@@ -441,9 +368,7 @@
                 onChange={(e) => setSearchTerm(e.target.value)}
                 className="pl-10"
               />
-              {isSearching && (
-                <Loader2 className="absolute right-3 top-1/2 transform -translate-y-1/2 h-4 w-4 animate-spin" />
-              )}
+              {isSearching && <Loader2 className="absolute right-3 top-1/2 transform -translate-y-1/2 h-4 w-4 animate-spin" />}
             </div>
 
             {/* Search Results */}
@@ -454,8 +379,8 @@
                     key={movie.id}
                     className={`cursor-pointer transition-colors hover:bg-accent/50 ${
                       selectedMovie?.id === movie.id
-                        ? "ring-2 ring-primary bg-accent/30"
-                        : ""
+                        ? 'ring-2 ring-primary bg-accent/30'
+                        : ''
                     }`}
                     onClick={() => setSelectedMovie(movie)}
                   >
@@ -494,13 +419,11 @@
                     </CardContent>
                   </Card>
                 ))}
-                {!isSearching &&
-                  searchResults.length === 0 &&
-                  searchTerm.length >= 2 && (
-                    <p className="text-center text-muted-foreground py-4">
-                      No movies found.
-                    </p>
-                  )}
+                {!isSearching && searchResults.length === 0 && searchTerm.length >= 2 && (
+                  <p className="text-center text-muted-foreground py-4">
+                    No movies found.
+                  </p>
+                )}
               </div>
             )}
           </div>
@@ -577,9 +500,7 @@
                       </div>
                     ))}
                     {friends.length === 0 && (
-                      <p className="text-xs text-muted-foreground col-span-full">
-                        Add friends to share suggestions!
-                      </p>
+                        <p className="text-xs text-muted-foreground col-span-full">Add friends to share suggestions!</p>
                     )}
                   </div>
                 </div>
@@ -718,7 +639,7 @@
                             onClick={() =>
                               handleAcceptSuggestion(
                                 suggestion.id,
-                                suggestion.movie.title,
+                                suggestion.movie.title
                               )
                             }
                           >
@@ -732,7 +653,7 @@
                             onClick={() =>
                               handleIgnoreSuggestion(
                                 suggestion.id,
-                                suggestion.movie.title,
+                                suggestion.movie.title
                               )
                             }
                           >
