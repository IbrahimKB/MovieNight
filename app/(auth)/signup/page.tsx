--- conflicted
+++ resolved
@@ -1,22 +1,10 @@
 'use client';
 
-<<<<<<< HEAD
 import { useState, FormEvent } from "react";
 import Link from "next/link";
 import { useRouter } from "next/navigation";
 import { useAuth } from "@/contexts/AuthContext";
 import { Mail, Lock, User, ArrowRight, Clapperboard } from "lucide-react";
-=======
-import { useState } from 'react';
-import Link from 'next/link';
-import { useRouter } from 'next/navigation';
-import { Button } from '@/components/ui/button';
-import { Input } from '@/components/ui/input';
-import { Card, CardContent, CardHeader, CardTitle } from '@/components/ui/card';
-import { Alert, AlertDescription } from '@/components/ui/alert';
-import { Loader2, Film, Eye, EyeOff, Check } from 'lucide-react';
-import { useAuth } from '@/contexts/AuthContext';
->>>>>>> 622d443e
 
 export default function SignupPage() {
   const [formData, setFormData] = useState({
@@ -111,7 +99,6 @@
   const passwordStrength = getPasswordStrength(formData.password);
 
   return (
-<<<<<<< HEAD
     <div className="min-h-screen relative w-full overflow-hidden">
       {/* Premium Background */}
       <div className="absolute inset-0">
@@ -317,144 +304,8 @@
                 <span className="px-4 bg-gradient-to-br from-[#1a1a2e] to-[#0f0f1e] text-muted-foreground text-sm">
                   Already have an account?
                 </span>
-=======
-    <div className="min-h-screen bg-background flex items-center justify-center p-4">
-      <div className="w-full max-w-md space-y-6">
-        {/* Logo/Brand */}
-        <div className="text-center">
-          <div className="flex items-center justify-center gap-2 mb-4">
-            <Film className="h-8 w-8 text-primary" />
-            <h1 className="text-3xl font-bold">MovieNight</h1>
-          </div>
-          <p className="text-muted-foreground">
-            Join the community and start planning movie nights with friends
-          </p>
-        </div>
-
-        {/* Signup Form */}
-        <Card>
-          <CardHeader>
-            <CardTitle className="text-2xl text-center">
-              Create Account
-            </CardTitle>
-          </CardHeader>
-          <CardContent>
-            <form onSubmit={handleSubmit} className="space-y-4">
-              {error && (
-                <Alert variant="destructive">
-                  <AlertDescription>{error}</AlertDescription>
-                </Alert>
-              )}
-
-              <div className="space-y-2">
-                <label htmlFor="name" className="text-sm font-medium">
-                  Full Name
-                </label>
-                <Input
-                  id="name"
-                  type="text"
-                  placeholder="Enter your full name"
-                  value={formData.name}
-                  onChange={(e) => handleInputChange('name', e.target.value)}
-                  disabled={isLoading}
-                  autoComplete="name"
-                />
-              </div>
-
-              <div className="space-y-2">
-                <label htmlFor="username" className="text-sm font-medium">
-                  Username
-                </label>
-                <Input
-                  id="username"
-                  type="text"
-                  placeholder="Choose a username"
-                  value={formData.username}
-                  onChange={(e) =>
-                    handleInputChange('username', e.target.value)
-                  }
-                  disabled={isLoading}
-                  autoComplete="username"
-                />
-              </div>
-
-              <div className="space-y-2">
-                <label htmlFor="email" className="text-sm font-medium">
-                  Email
-                </label>
-                <Input
-                  id="email"
-                  type="email"
-                  placeholder="Enter your email"
-                  value={formData.email}
-                  onChange={(e) => handleInputChange('email', e.target.value)}
-                  disabled={isLoading}
-                  autoComplete="email"
-                />
-              </div>
-
-              <div className="space-y-2">
-                <label htmlFor="password" className="text-sm font-medium">
-                  Password
-                </label>
-                <div className="relative">
-                  <Input
-                    id="password"
-                    type={showPassword ? 'text' : 'password'}
-                    placeholder="Create a password"
-                    value={formData.password}
-                    onChange={(e) =>
-                      handleInputChange('password', e.target.value)
-                    }
-                    disabled={isLoading}
-                    autoComplete="new-password"
-                    className="pr-10"
-                  />
-                  <Button
-                    type="button"
-                    variant="ghost"
-                    size="sm"
-                    className="absolute right-0 top-0 h-full px-3 py-2 hover:bg-transparent"
-                    onClick={() => setShowPassword(!showPassword)}
-                  >
-                    {showPassword ? (
-                      <EyeOff className="h-4 w-4" />
-                    ) : (
-                      <Eye className="h-4 w-4" />
-                    )}
-                  </Button>
-                </div>
-                {formData.password && (
-                  <div className="space-y-1">
-                    <div className="flex gap-1">
-                      {[1, 2, 3, 4].map((level) => (
-                        <div
-                          key={level}
-                          className={`h-1 flex-1 rounded ${
-                            passwordStrength >= level
-                              ? level <= 2
-                                ? 'bg-red-500'
-                                : level === 3
-                                  ? 'bg-yellow-500'
-                                  : 'bg-green-500'
-                              : 'bg-muted'
-                          }`}
-                        />
-                      ))}
-                    </div>
-                    <p className="text-xs text-muted-foreground">
-                      {passwordStrength === 0 && 'Password too weak'}
-                      {passwordStrength === 1 && 'Weak password'}
-                      {passwordStrength === 2 && 'Fair password'}
-                      {passwordStrength === 3 && 'Good password'}
-                      {passwordStrength === 4 && 'Strong password'}
-                    </p>
-                  </div>
-                )}
->>>>>>> 622d443e
-              </div>
-
-<<<<<<< HEAD
+              </div>
+
             {/* Login Link */}
             <Link
               href="/login"
@@ -476,78 +327,6 @@
             </Link>
           </p>
         </div>
-=======
-              <div className="space-y-2">
-                <label
-                  htmlFor="confirmPassword"
-                  className="text-sm font-medium"
-                >
-                  Confirm Password
-                </label>
-                <div className="relative">
-                  <Input
-                    id="confirmPassword"
-                    type={showConfirmPassword ? 'text' : 'password'}
-                    placeholder="Confirm your password"
-                    value={formData.confirmPassword}
-                    onChange={(e) =>
-                      handleInputChange('confirmPassword', e.target.value)
-                    }
-                    disabled={isLoading}
-                    autoComplete="new-password"
-                    className="pr-10"
-                  />
-                  <Button
-                    type="button"
-                    variant="ghost"
-                    size="sm"
-                    className="absolute right-0 top-0 h-full px-3 py-2 hover:bg-transparent"
-                    onClick={() => setShowConfirmPassword(!showConfirmPassword)}
-                  >
-                    {showConfirmPassword ? (
-                      <EyeOff className="h-4 w-4" />
-                    ) : (
-                      <Eye className="h-4 w-4" />
-                    )}
-                  </Button>
-                  {formData.confirmPassword &&
-                    formData.password === formData.confirmPassword && (
-                      <Check className="absolute right-10 top-1/2 transform -translate-y-1/2 h-4 w-4 text-green-500" />
-                    )}
-                </div>
-              </div>
-
-              <Button
-                type="submit"
-                className="w-full"
-                disabled={isLoading}
-                size="lg"
-              >
-                {isLoading ? (
-                  <>
-                    <Loader2 className="mr-2 h-4 w-4 animate-spin" />
-                    Creating account...
-                  </>
-                ) : (
-                  'Create Account'
-                )}
-              </Button>
-            </form>
-
-            <div className="mt-6 text-center text-sm">
-              <span className="text-muted-foreground">
-                Already have an account?{' '}
-              </span>
-              <Link
-                href="/login"
-                className="text-primary hover:underline font-medium"
-              >
-                Sign in
-              </Link>
-            </div>
-          </CardContent>
-        </Card>
->>>>>>> 622d443e
       </div>
     </div>
   );
