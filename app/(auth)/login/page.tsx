'use client';

<<<<<<< HEAD
import { useState, FormEvent } from "react";
import Link from "next/link";
import { useRouter } from "next/navigation";
import { useAuth } from "@/contexts/AuthContext";
import { Mail, Lock, ArrowRight, Clapperboard } from "lucide-react";
=======
import { useState } from 'react';
import Link from 'next/link';
import { useRouter } from 'next/navigation';
import { Button } from '@/components/ui/button';
import { Input } from '@/components/ui/input';
import { Card, CardContent, CardHeader, CardTitle } from '@/components/ui/card';
import { Alert, AlertDescription } from '@/components/ui/alert';
import { Loader2, Film, Eye, EyeOff } from 'lucide-react';
import { useAuth } from '@/contexts/AuthContext';
>>>>>>> 622d443e

export default function LoginPage() {
  const [email, setEmail] = useState('');
  const [password, setPassword] = useState('');
  const [showPassword, setShowPassword] = useState(false);
  const [error, setError] = useState('');
  const [isLoading, setIsLoading] = useState(false);
  const router = useRouter();
  const { login } = useAuth();

  const handleSubmit = async (e: React.FormEvent) => {
    e.preventDefault();
    setError('');
    setIsLoading(true);

    if (!email || !password) {
      setError('Please fill in all fields');
      setIsLoading(false);
      return;
    }

    try {
      const success = await login(email, password);
      if (success) {
        router.push('/');
      } else {
        setError('Invalid email/username or password');
      }
    } catch (err) {
      setError('An error occurred during login');
    } finally {
      setIsLoading(false);
    }
  };

  return (
<<<<<<< HEAD
    <div className="min-h-screen relative w-full overflow-hidden">
      {/* Premium Background */}
      <div className="absolute inset-0">
        {/* Gradient backdrop */}
        <div className="absolute inset-0 bg-gradient-to-br from-[#0D0D0D] via-[#1a1a2e] to-[#0f0f1e]" />

        {/* Glowing orbs */}
        <div className="absolute top-20 right-0 w-96 h-96 bg-primary/20 rounded-full blur-3xl opacity-20" />
        <div className="absolute -bottom-40 left-1/4 w-96 h-96 bg-primary/10 rounded-full blur-3xl opacity-15" />

        {/* Subtle film strip pattern */}
        <div className="absolute inset-0 opacity-5">
          <div
            className="absolute inset-0"
            style={{
              backgroundImage:
                "repeating-linear-gradient(90deg, transparent, transparent 2px, rgba(59,130,246,0.1) 2px, rgba(59,130,246,0.1) 4px)",
              backgroundSize: "100% 100%",
            }}
          />
        </div>
      </div>

      {/* Content */}
      <div className="relative z-10 min-h-screen flex flex-col items-center justify-center px-4 py-12">
        {/* Logo Section */}
        <div className="mb-12 text-center">
          <div className="flex justify-center mb-6">
            <div className="w-16 h-16 rounded-2xl bg-gradient-to-br from-primary to-primary/60 flex items-center justify-center shadow-2xl shadow-primary/50">
              <Clapperboard size={32} className="text-white" />
            </div>
          </div>
          <h1 className="text-5xl font-black text-white mb-2 tracking-tight">
            MovieNight
          </h1>
          <p className="text-muted-foreground text-lg">
            Discover, watch, and connect
          </p>
        </div>

        {/* Login Card */}
        <div className="w-full max-w-md">
          <div className="bg-gradient-to-br from-[#1a1a2e] to-[#0f0f1e] border border-primary/20 rounded-2xl p-8 shadow-2xl backdrop-blur-xl">
            {/* Card Header */}
            <div className="mb-8">
              <h2 className="text-3xl font-bold text-white mb-2">Sign In</h2>
              <p className="text-muted-foreground">
                Enter your credentials to continue
              </p>
            </div>

            {/* Error Message */}
            {error && (
              <div className="mb-6 p-4 rounded-lg bg-red-500/10 border border-red-500/30 text-red-400 text-sm space-y-2">
                <p className="font-semibold">{error}</p>
                {error.includes("Database") && (
                  <p className="text-xs opacity-75">
                    💡 Tip: Check that PostgreSQL is running. In Docker, make
                    sure the database service is accessible.
                  </p>
                )}
              </div>
            )}

            {/* Form */}
            <form onSubmit={handleSubmit} className="space-y-5">
              {/* Email Input */}
              <div>
                <label className="block text-sm font-semibold text-white mb-3">
                  Email or Username
                </label>
                <div className="relative group">
                  <div className="absolute inset-0 bg-gradient-to-r from-primary/20 to-primary/10 rounded-xl opacity-0 group-focus-within:opacity-100 transition-opacity duration-300 blur" />
                  <div className="relative flex items-center">
                    <Mail
                      size={18}
                      className="absolute left-4 text-primary/60 group-focus-within:text-primary transition-colors"
                    />
                    <input
                      type="text"
                      placeholder="user@example.com or username"
                      value={formData.emailOrUsername}
                      onChange={(e) =>
                        setFormData({
                          ...formData,
                          emailOrUsername: e.target.value,
                        })
                      }
                      className="w-full pl-12 pr-4 py-3 rounded-xl bg-[#0a0a14] border border-primary/30 text-white placeholder-muted-foreground focus:outline-none focus:border-primary focus:ring-2 focus:ring-primary/50 transition-all"
                      required
                    />
                  </div>
                </div>
              </div>

              {/* Password Input */}
              <div>
                <label className="block text-sm font-semibold text-white mb-3">
                  Password
                </label>
                <div className="relative group">
                  <div className="absolute inset-0 bg-gradient-to-r from-primary/20 to-primary/10 rounded-xl opacity-0 group-focus-within:opacity-100 transition-opacity duration-300 blur" />
                  <div className="relative flex items-center">
                    <Lock
                      size={18}
                      className="absolute left-4 text-primary/60 group-focus-within:text-primary transition-colors"
                    />
                    <input
                      type="password"
                      placeholder="••••••••"
                      value={formData.password}
                      onChange={(e) =>
                        setFormData({ ...formData, password: e.target.value })
                      }
                      className="w-full pl-12 pr-4 py-3 rounded-xl bg-[#0a0a14] border border-primary/30 text-white placeholder-muted-foreground focus:outline-none focus:border-primary focus:ring-2 focus:ring-primary/50 transition-all"
                      required
                    />
                  </div>
                </div>
              </div>

              {/* Submit Button */}
              <button
                type="submit"
                disabled={loading}
                className="w-full mt-8 py-3 px-4 rounded-xl bg-gradient-to-r from-primary to-primary/80 text-white font-bold text-lg hover:from-primary hover:to-primary transition-all disabled:opacity-50 disabled:cursor-not-allowed flex items-center justify-center gap-2 shadow-lg shadow-primary/40 hover:shadow-primary/60 group transform hover:scale-105 active:scale-95"
              >
                {loading ? (
                  <>
                    <div className="w-5 h-5 rounded-full border-2 border-white/30 border-t-white animate-spin" />
                    Signing in...
                  </>
                ) : (
                  <>
                    Sign In
                    <ArrowRight
                      size={20}
                      className="group-hover:translate-x-1 transition-transform"
                    />
                  </>
                )}
              </button>
            </form>

            {/* Divider */}
            <div className="relative my-8">
              <div className="absolute inset-0 flex items-center">
                <div className="w-full border-t border-primary/20" />
              </div>
              <div className="relative flex justify-center">
                <span className="px-4 bg-gradient-to-br from-[#1a1a2e] to-[#0f0f1e] text-muted-foreground text-sm">
                  New to MovieNight?
                </span>
              </div>
            </div>

            {/* Signup Link */}
            <Link
              href="/signup"
              className="w-full py-3 px-4 rounded-xl border-2 border-primary/50 text-primary hover:bg-primary/10 hover:border-primary transition-all font-bold text-center block"
            >
              Create an Account
            </Link>
          </div>

          {/* Footer */}
          <p className="text-center text-muted-foreground text-sm mt-8">
            By signing in, you agree to our{" "}
            <Link href="#" className="text-primary hover:text-primary/80">
              Terms of Service
            </Link>{" "}
            and{" "}
            <Link href="#" className="text-primary hover:text-primary/80">
              Privacy Policy
            </Link>
          </p>
        </div>
=======
    <div className="min-h-screen bg-background flex items-center justify-center p-4">
      <div className="w-full max-w-md space-y-6">
        {/* Logo/Brand */}
        <div className="text-center">
          <div className="flex items-center justify-center gap-2 mb-4">
            <Film className="h-8 w-8 text-primary" />
            <h1 className="text-3xl font-bold">MovieNight</h1>
          </div>
          <p className="text-muted-foreground">
            Sign in to discover and plan movie nights with friends
          </p>
        </div>

        {/* Login Form */}
        <Card>
          <CardHeader>
            <CardTitle className="text-2xl text-center">Welcome Back</CardTitle>
          </CardHeader>
          <CardContent>
            <form onSubmit={handleSubmit} className="space-y-4">
              {error && (
                <Alert variant="destructive">
                  <AlertDescription>{error}</AlertDescription>
                </Alert>
              )}

              <div className="space-y-2">
                <label htmlFor="email" className="text-sm font-medium">
                  Email or Username
                </label>
                <Input
                  id="email"
                  type="text"
                  placeholder="Enter your email or username"
                  value={email}
                  onChange={(e) => setEmail(e.target.value)}
                  disabled={isLoading}
                  autoComplete="username"
                />
              </div>

              <div className="space-y-2">
                <label htmlFor="password" className="text-sm font-medium">
                  Password
                </label>
                <div className="relative">
                  <Input
                    id="password"
                    type={showPassword ? 'text' : 'password'}
                    placeholder="Enter your password"
                    value={password}
                    onChange={(e) => setPassword(e.target.value)}
                    disabled={isLoading}
                    autoComplete="current-password"
                    className="pr-10"
                  />
                  <Button
                    type="button"
                    variant="ghost"
                    size="sm"
                    className="absolute right-0 top-0 h-full px-3 py-2 hover:bg-transparent"
                    onClick={() => setShowPassword(!showPassword)}
                  >
                    {showPassword ? (
                      <EyeOff className="h-4 w-4" />
                    ) : (
                      <Eye className="h-4 w-4" />
                    )}
                  </Button>
                </div>
              </div>

              <Button
                type="submit"
                className="w-full"
                disabled={isLoading}
                size="lg"
              >
                {isLoading ? (
                  <>
                    <Loader2 className="mr-2 h-4 w-4 animate-spin" />
                    Signing in...
                  </>
                ) : (
                  'Sign In'
                )}
              </Button>
            </form>

            <div className="mt-6 text-center text-sm">
              <span className="text-muted-foreground">
                Don't have an account?{' '}
              </span>
              <Link
                href="/signup"
                className="text-primary hover:underline font-medium"
              >
                Sign up
              </Link>
            </div>
          </CardContent>
        </Card>

        {/* Demo Credentials */}
        <Card className="border-dashed border-primary/30">
          <CardContent className="pt-6">
            <div className="text-center space-y-2">
              <h3 className="font-medium text-sm">Demo Credentials</h3>
              <div className="grid grid-cols-1 gap-2 text-xs text-muted-foreground">
                <div>📧 ibrahim@example.com / 🔑 password123</div>
                <div>📧 omar@example.com / 🔑 password123</div>
                <div>📧 sara@example.com / 🔑 password123</div>
              </div>
            </div>
          </CardContent>
        </Card>
>>>>>>> 622d443e
      </div>
    </div>
  );
}<|MERGE_RESOLUTION|>--- conflicted
+++ resolved
@@ -1,22 +1,10 @@
 'use client';
 
-<<<<<<< HEAD
 import { useState, FormEvent } from "react";
 import Link from "next/link";
 import { useRouter } from "next/navigation";
 import { useAuth } from "@/contexts/AuthContext";
 import { Mail, Lock, ArrowRight, Clapperboard } from "lucide-react";
-=======
-import { useState } from 'react';
-import Link from 'next/link';
-import { useRouter } from 'next/navigation';
-import { Button } from '@/components/ui/button';
-import { Input } from '@/components/ui/input';
-import { Card, CardContent, CardHeader, CardTitle } from '@/components/ui/card';
-import { Alert, AlertDescription } from '@/components/ui/alert';
-import { Loader2, Film, Eye, EyeOff } from 'lucide-react';
-import { useAuth } from '@/contexts/AuthContext';
->>>>>>> 622d443e
 
 export default function LoginPage() {
   const [email, setEmail] = useState('');
@@ -53,7 +41,6 @@
   };
 
   return (
-<<<<<<< HEAD
     <div className="min-h-screen relative w-full overflow-hidden">
       {/* Premium Background */}
       <div className="absolute inset-0">
@@ -231,124 +218,6 @@
             </Link>
           </p>
         </div>
-=======
-    <div className="min-h-screen bg-background flex items-center justify-center p-4">
-      <div className="w-full max-w-md space-y-6">
-        {/* Logo/Brand */}
-        <div className="text-center">
-          <div className="flex items-center justify-center gap-2 mb-4">
-            <Film className="h-8 w-8 text-primary" />
-            <h1 className="text-3xl font-bold">MovieNight</h1>
-          </div>
-          <p className="text-muted-foreground">
-            Sign in to discover and plan movie nights with friends
-          </p>
-        </div>
-
-        {/* Login Form */}
-        <Card>
-          <CardHeader>
-            <CardTitle className="text-2xl text-center">Welcome Back</CardTitle>
-          </CardHeader>
-          <CardContent>
-            <form onSubmit={handleSubmit} className="space-y-4">
-              {error && (
-                <Alert variant="destructive">
-                  <AlertDescription>{error}</AlertDescription>
-                </Alert>
-              )}
-
-              <div className="space-y-2">
-                <label htmlFor="email" className="text-sm font-medium">
-                  Email or Username
-                </label>
-                <Input
-                  id="email"
-                  type="text"
-                  placeholder="Enter your email or username"
-                  value={email}
-                  onChange={(e) => setEmail(e.target.value)}
-                  disabled={isLoading}
-                  autoComplete="username"
-                />
-              </div>
-
-              <div className="space-y-2">
-                <label htmlFor="password" className="text-sm font-medium">
-                  Password
-                </label>
-                <div className="relative">
-                  <Input
-                    id="password"
-                    type={showPassword ? 'text' : 'password'}
-                    placeholder="Enter your password"
-                    value={password}
-                    onChange={(e) => setPassword(e.target.value)}
-                    disabled={isLoading}
-                    autoComplete="current-password"
-                    className="pr-10"
-                  />
-                  <Button
-                    type="button"
-                    variant="ghost"
-                    size="sm"
-                    className="absolute right-0 top-0 h-full px-3 py-2 hover:bg-transparent"
-                    onClick={() => setShowPassword(!showPassword)}
-                  >
-                    {showPassword ? (
-                      <EyeOff className="h-4 w-4" />
-                    ) : (
-                      <Eye className="h-4 w-4" />
-                    )}
-                  </Button>
-                </div>
-              </div>
-
-              <Button
-                type="submit"
-                className="w-full"
-                disabled={isLoading}
-                size="lg"
-              >
-                {isLoading ? (
-                  <>
-                    <Loader2 className="mr-2 h-4 w-4 animate-spin" />
-                    Signing in...
-                  </>
-                ) : (
-                  'Sign In'
-                )}
-              </Button>
-            </form>
-
-            <div className="mt-6 text-center text-sm">
-              <span className="text-muted-foreground">
-                Don't have an account?{' '}
-              </span>
-              <Link
-                href="/signup"
-                className="text-primary hover:underline font-medium"
-              >
-                Sign up
-              </Link>
-            </div>
-          </CardContent>
-        </Card>
-
-        {/* Demo Credentials */}
-        <Card className="border-dashed border-primary/30">
-          <CardContent className="pt-6">
-            <div className="text-center space-y-2">
-              <h3 className="font-medium text-sm">Demo Credentials</h3>
-              <div className="grid grid-cols-1 gap-2 text-xs text-muted-foreground">
-                <div>📧 ibrahim@example.com / 🔑 password123</div>
-                <div>📧 omar@example.com / 🔑 password123</div>
-                <div>📧 sara@example.com / 🔑 password123</div>
-              </div>
-            </div>
-          </CardContent>
-        </Card>
->>>>>>> 622d443e
       </div>
     </div>
   );
